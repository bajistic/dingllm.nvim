--- conflicted
+++ resolved
@@ -159,12 +159,9 @@
       vim.keymap.set({ 'n', 'v' }, '<leader>l', openai_replace, { desc = 'llm openai' })
       vim.keymap.set({ 'n', 'v' }, '<leader>I', anthropic_help, { desc = 'llm anthropic_help' })
       vim.keymap.set({ 'n', 'v' }, '<leader>i', anthropic_replace, { desc = 'llm anthropic' })
-<<<<<<< HEAD
       vim.keymap.set({ 'n', 'v' }, '<leader>o', ollama_replace, { desc = 'llm ollama' })
       vim.keymap.set({ 'n', 'v' }, '<leader>O', ollama_help, { desc = 'llm ollama_help' })
-=======
       vim.keymap.set({ 'n', 'v' }, '<leader>o', llama_405b_base, { desc = 'llama base' })
->>>>>>> 015f6b98
     end,
   },
 
